# -*- coding: utf-8 -*-
"""
Created on Sun Dec  3 21:37:24 2017

@author: subhy

Classes that provide nicer syntax for matrix division and tools for working
with `numpy.linalg`'s broadcasting.

Classes
-------
lnarray
    Subclass of `numpy.ndarray` with properties such as `inv` for matrix
    division, `t` for transposing stacks of matrices, `c`, `r` and `s` for
    dealing with stacks of vectors and scalars.
pinvarray
    Provides interface for matrix division when it is matrix multiplied (@).
    Does not actually invert the matrix. It will raise if you try to do
    anything other than matrix multiplication or multiplication by scalars.
invarray
    Provides interface for matrix division when it is matrix multiplied (@).
    Does not actually invert the matrix. It will raise if you try to do
    anything other than matrix multiplication or multiplication by scalars.
lnmatrix
    Subclass of `lnarray` with swapped elementwise/matrix multiplication and
    division.

Examples
--------
>>> import numpy as np
>>> import linalg as sp
>>> x = sp.lnarray(np.random.rand(2, 3, 4))
>>> y = sp.lnarray(np.random.rand(2, 3, 4))
>>> z = x.inv @ y
>>> w = x @ y.inv
>>> u = x @ y.t
>>> v = (x.r @ y.t).ur
"""
from __future__ import annotations

from typing import Optional, Tuple, Sequence
from collections.abc import Sequence as SequenceType
import numpy as np
import numpy.lib.mixins as _mix
from . import _linalg as la
from . import gufuncs as gf
from . import convert_loop as cv


# =============================================================================
# Export functions
# =============================================================================


__all__ = [
        'lnarray',
        'invarray',
        'pinvarray',
        'lnmatrix'
        ]


# =============================================================================
# Class: lnarray
# =============================================================================


class lnarray(np.ndarray):
    """Array object with linear algebra customisation.

    This is a subclass of `np.ndarray` with some added properties.
    The most important is matrix division via a lazy inverse.
    It also has some properties to work with broadcasting rules of `np.linalg`.

    Parameters
    ----------
    input_array : array_like
        The constructed array gets its data from `input_array`.
        Data is copied if necessary, as per `np.asarray`.

    Properties
    ----------
    pinv : pinvarray
        Lazy pseudoinverse. When matrix multiplying, performs matrix division.
        Note: call as a property. If you call it as a function, you'll get the
        actual pseudoinverse.
    inv : invarray
        Lazy inverse. When matrix multiplying, performs matrix division.
        Note: call as a property. If you call it as a function, you'll get the
        actual inverse.
    t
        Transpose last two axes.
    c
        Insert singleton in last slot -> stack of column vectors.
    r
        Insert singleton in second last slot -> stack of row vectors.
    s
        Insert singleton in last two slots -> stack of scalars.
    uc, ur, us
        Undo effect of `r`, `c`, `s`.
    m : lnarray
        An `lnmatrix` view of the object.

    Examples
    --------
    >>> import numpy as np
    >>> import linalg as sp
    >>> x = sp.lnarray(np.random.rand(2, 3, 4))
    >>> y = sp.lnarray(np.random.rand(2, 3, 4))
    >>> z = x.pinv @ y
    >>> w = x @ y.pinv
    >>> u = x @ y.t
    >>> v = (x.r @ y.t).ur

    See also
    --------
    `np.ndarray` : the super class.
    `np.asarray` : used to get view/copy of data from `input_array`.
    `pinvarray` : class that provides an interface for matrix division.
    `invarray` : class that provides an interface for matrix division.
    `lnmatrix` : `lnarray`, but with matrix/elementwise operators swapped
    `ldarray` : class that provides another interface for matrix division.
    """
    # Set of ufuncs that need special handling of vectors (index gives case)
    vec_ufuncs = (gf.matmul, gf.lstsq, gf.solve,
                  gf.rlstsq, gf.rmatmul, None,
                  gf.rsolve, None, None)

    def __new__(cls, input_array):
        # Input array is an already formed ndarray instance
        # We first cast to be our class type
        obj = np.asarray(input_array).view(cls)
        # Finally, we must return the newly created object:
        return obj

#    def __array_finalize__(self, obj):
#        # We are not adding any attributes
#        pass
    (__matmul__,
     __rmatmul__,
     __imatmul__) = _mix._numeric_methods(gf.matmul, 'matmul')

    def __array_ufunc__(self, ufunc, method, *inputs, **kwargs):
        """Customise ufunc behaviour
        """
        args = list(cv.conv_loop_in_view(lnarray, inputs)[0])
        if ufunc in self.vec_ufuncs:
            args[0], args[1], squeeze = gf.vec2mat(
                args[0], args[1], self.vec_ufuncs.index(ufunc)
            )
        args = tuple(args)

        outputs = kwargs.pop('out', None)
        if outputs:
            out_args = cv.conv_loop_in_view(lnarray, outputs)[0]
            kwargs['out'] = tuple(out_args)
        else:
            outputs = (None,) * ufunc.nout

        with np.errstate(invalid='raise'):
            results = super().__array_ufunc__(ufunc, method, *args, **kwargs)
        if results is NotImplemented:
            return NotImplemented

        if ufunc.nout == 1:
            results = (results,)
        if ufunc in self.vec_ufuncs and any(squeeze):
            results = (gf.mat2vec(results[0], squeeze),) + results[1:]
        results = cv.conv_loop_out_view(self, results, outputs)

        return results[0] if len(results) == 1 else results

    def flattish(self, start: int, stop: int) -> 'lnarray':
        """Partial flattening.

        Flattens those axes in the range [start:stop)
        """
        newshape = self.shape[:start] + (-1,) + self.shape[stop:]
        return self.reshape(newshape)

    def expand_dims(self, axis) -> 'lnarray':
        """Expand the shape of the array with length one axes

        Alias of `numpy.expand_dims` when `axis` is a single `int`. If `axis`
        is a sequence of `int`, axis numbers are relative to the *final* shape.
        """
        try:
            return np.expand_dims(self, axis).view(type(self))
        except TypeError:
            if not isinstance(axis, SequenceType):
                raise TypeError("axis must be an int or a sequence of ints."
                                + " axis = {0} {1}".format(axis, type(axis)))
        if len(axis) == 0:
            return self
        axes = np.sort(np.mod(axis, self.ndim + len(axis)))
        if not np.diff(axes).all():
            raise ValueError('repeated axes: '
                             + str(axes[np.nonzero(np.diff(axes) == 0)]))
        if len(axes) == 2:
            return (self.expand_dims(axes[0])).expand_dims(axes[1])
        return (self.expand_dims(axes[0])).expand_dims(axes[1:])

    @property
    def t(self) -> 'lnarray':
        """Transpose last two indices.

        Transposing last two axes fits better with `np.linalg`'s
        broadcasting, which treats multi-dim arrays as arrays of matrices.

        Parameters/Results
        ------------------
        a : lnarray, (..., M, N) --> transposed : lnarray, (..., N, M)
        """
        return self.swapaxes(-1, -2)

    @property
    def h(self) -> 'lnarray':
        """Hermitian-conjugate over last two indices.

        Transposing last two axes fits better with `np.linalg`'s
        broadcasting, which treats multi-dim arrays as arrays of matrices.

        Parameters/Results
        ------------------
        a : lnarray, (..., M, N) --> transposed : lnarray, (..., N, M)
        """
        return self.conj().swapaxes(-1, -2)

    @property
    def r(self) -> 'lnarray':
        """Treat multi-dim array as a stack of row vectors.

        Inserts a singleton axis in second-last slot.

        Parameters/Results
        ------------------
        a : lnarray, (..., N) --> expanded : lnarray, (..., 1, N)
        """
        return self.expand_dims(-2)

    @property
    def c(self) -> 'lnarray':
        """Treat multi-dim array as a stack of column vectors.

        Inserts a singleton axis in last slot.

        Parameters/Results
        ------------------
        a : lnarray, (..., N) --> expanded : lnarray, (..., N, 1)
        """
        return self.expand_dims(-1)

    @property
    def s(self) -> 'lnarray':
        """Treat multi-dim array as a stack of scalars.

        Inserts singleton axes in last two slots.

        Parameters/Results
        ------------------
        a : lnarray, (...,) --> expanded : lnarray, (..., 1, 1)
        """
        return self.expand_dims((-1, -2))

    @property
    def ur(self) -> 'lnarray':
        """Undo effect of `r`.

        Parameters/Results
        ------------------
        a : lnarray, (..., 1, N) --> squeezed : lnarray, (..., N)

        Raises
        ------
        ValueError
            If a.shape[-2] != 1
        """
        return self.squeeze(axis=-2)

    @property
    def uc(self) -> 'lnarray':
        """Undo effect of `c`.

        Parameters/Results
        ------------------
        a : lnarray, (..., N, 1) --> squeezed : lnarray, (..., N)

        Raises
        ------
        ValueError
            If a.shape[-1] != 1
        """
        return self.squeeze(axis=-1)

    @property
    def us(self) -> 'lnarray':
        """Undo effect of `s`.

        Parameters/Results
        ------------------
        a : lnarray, (..., 1, 1) --> squeezed : lnarray, (...,)

        Raises
        ------
        ValueError
            If a.shape[-2] != 1 or a.shape[-1] != 1
        """
        return self.squeeze(axis=(-2, -1))

    @property
    def pinv(self) -> 'pinvarray':
        """Lazy matrix pseudoinverse

        Parameters/Results
        ------------------
        a : lnarray, (..., M, N) --> a_inv : pinvarray, (..., N, M)
            When matrix multiplying, performs matrix division.

        See also
        --------
        `pinvarray`
        """
        return pinvarray(self)

    @property
    def inv(self) -> 'invarray':
        """Lazy matrix inverse

        Parameters/Results
        ------------------
        a : lnarray, (..., M, M) --> a_inv : pinvarray, (..., M, M)
            When matrix multiplying, performs matrix division.

        Raises
        ------
        ValueError
            If a.shape[-2] != a.shape[-1]

        See also
        --------
        `invarray`
        """
        return invarray(self)

    @property
    def m(self) -> 'lnmatrix':
        """lnmatrix view
        """
        return self.view(lnmatrix)


# =============================================================================
# Class: pinvarray
# =============================================================================
# Tells us if a function divides be its first or second argument
_div_status = {gf.matmul: (False, False),
               gf.rmatmul: (False, False),
               gf.solve: (True, False),
               gf.solve_lu: (True, False),
               gf.lu_solve: (True, False),
               gf.lstsq: (True, False),
               gf.lstsq_qrm: (True, False),
               gf.lstsq_qrn: (True, False),
               gf.qr_lstsq: (True, False),
               gf.rsolve: (False, True),
               gf.rsolve_lu: (False, True),
               gf.rlu_solve: (False, True),
               gf.rlstsq: (False, True),
               gf.rlstsq_qrm: (False, True),
               gf.rlstsq_qrn: (False, True),
               gf.rqr_lstsq: (False, True)}


def _inv_output(ufunc, pinv_in: Sequence[bool]) -> bool:
    """Should the ufunc output be converted to (p)invarray?
    """
    if ufunc in {np.multiply, np.true_divide}:
        return True
    if ufunc not in _div_status.keys():
        return False
    return all(x ^ y for x, y in zip(pinv_in, _div_status[ufunc]))


# =============================================================================
# Class: pinvarray
# =============================================================================


class pinvarray(gf.LNArrayOperatorsMixin):
    """Lazy matrix pseudoinverse of `lnarray`.

    Does not actually perform the matrix pseudoinversion.
    It will use least-square matrix division for matmul (@) with an `lnarray`.

    It is intended to be ephemeral, appearing in larger expressions rather than
    being stored in a variable.
    Use `pinvarray()` to get the actual pseudoinverse.

    Methods
    -------
    self() -> lnarray
        Returns the actual, concrete pseudoinverse, calculating it if it has
        not already been done.
    pinv : lnarray
        Returns the original array that needed inverting.

    Notes
    -----
    It can also be multiplied and divided by a nonzero scalar or stack of
    scalars, i.e. `ndarray` with last two dimensions singletons.
    Actually divides/multiplies the pre-inversion object.
    It will also behave appropriately in the `(r)lstsq` functions from *this*
    package (not the `numpy` versions).

    *Any* other operation or attribute access would require actually
    performing the pseudoinversion and using that instead (except for `len`,
    `shape`, `size`, 'ndim`, `repr`, `str`, `t`, `h` and `inv`).

    It uses `gufuncs.lstsq`,`gufuncs.rlstsq` for @ and `np.linalg.pinv` for ().

    Examples
    --------
    >>> import numpy as np
    >>> import linalg as sp
    >>> x = sp.lnarray(np.random.rand(2, 3, 4))
    >>> y = sp.lnarray(np.random.rand(2, 3, 4))
    >>> z = x.inv @ y
    >>> w = x @ y.inv

    Raises
    ------
    LinAlgError
        If computation does not converge.

    See also
    --------
    `lnarray` : the array class used.
    `matldiv`, `matrdiv`
    `invarray` : class that provides an interface for matrix division.
    """
    _to_invert: lnarray
    _inverted: Optional[lnarray]

    # _ufunc_map[ufunc_in][arg1][arg2] -> ufunc_out, where:
    # ufunc_in = ufunc we were given
    # ar1/arg2 = is the first/second argument a pinvarray?
    # ufunc_out = ufunc to use instead
    _ufunc_map = {
        # a b, a b^+, a^+ b, a^+ b^+:
        gf.matmul: [[None, gf.rlstsq], [gf.lstsq, None]],
        # a^+ b, a^+ b^+, a^++ b, a^++ b^+
        gf.lstsq: [[None, None], [gf.matmul, gf.rlstsq]],
        # a b^+, a b^++, a^+ b^+, a^+ b^++
        gf.rlstsq: [[None, gf.matmul], [None, gf.lstsq]],
        # a*b, a*b^+, a^+*b, a^+ * b^+
        np.multiply: [[None, gf.rtrue_divide], [np.true_divide, None]],
        # a/b, a/b^+ a^+/b, a^+/b^+
        np.true_divide: [[None, None], [np.multiply, None]]
    }

    # these ufuncs are passed on to self._to_invert
    _unary_ufuncs = {np.positive, np.negative}

    def __init__(self, to_invert: lnarray):
        if isinstance(to_invert, lnarray) and not isinstance(to_invert,
                                                             lnmatrix):
            # don't want to mess up subclasses, so that `pinv` returns input
            self._to_invert = to_invert
        else:
            # in case input is `lnmatrix`, `ndarray` or `array_like`
            self._to_invert = np.asarray(to_invert).view(lnarray)
        self._inverted = None

    def __array_ufunc__(self, ufunc, method, *inputs, **kwargs):
        """Handling ufuncs with pinvarrays
        """
        # which inputs are we converting?
        # For most inputs, we swap multiplication & division instead of inverse
        args, pinv_in = cv.conv_loop_in_attr('_to_invert', pinvarray, inputs)

        pinv_out = [False] * ufunc.nout  # which outputs need converting back?
        if ufunc in self._ufunc_map.keys():
            pinv_out[0] = _inv_output(ufunc, pinv_in)
            ufunc = self._ufunc_map[ufunc][pinv_in[0]][pinv_in[1]]
        elif ufunc in self._unary_ufuncs:
            # Apply ufunc to self._to_invert.
            # Already converted input; just need to convert output
            pinv_out[0] = True
        else:
            return NotImplemented
        if ufunc is None:
            return NotImplemented
        # Alternative: other ufuncs use implicit inversion.
        # Not used on the basis that explicit > implicit. Use __call__ instead.
        # args = []
        # for input_ in inputs:
        #     if isinstance(input_, pinvarray):
        #         args.append(input_())
        #     else:
        #         args.append(input_)
        # args = tuple(args)
        # return self._to_invert.__array_ufunc__(ufunc, method, *args,
        #                                        **kwargs)

        outputs = kwargs.pop('out', None)
        if outputs:
            out_args, pinv_out = cv.conv_loop_in_attr('_to_invert',
                                                      pinvarray, outputs)
            kwargs['out'] = tuple(out_args)
        else:
            outputs = (None,) * ufunc.nout

        results = self._to_invert.__array_ufunc__(ufunc, method, *args,
                                                  **kwargs)

        if results is NotImplemented:
            return NotImplemented

        if ufunc.nout == 1:
            results = (results,)

        results = cv.conv_loop_out_init(self, results, outputs, pinv_out)

        return results[0] if len(results) == 1 else results

    # This would allow other operations to work with implicit inversion.
    # Not used on the basis that explicit > implicit. Use __call__ instead.
    # def __getattr__(self, name):
    #     """Get `np.ndarray proerties from actual (pseudo)inverse.
    #
    #     Get unknown attributes from `lnarray` stored as `self._inverted`.
    #
    #     Notes
    #     -----
    #     If self._to_invert has not been (pseudo)inverted, it will compute the
    #     (pseudo)inverse first.
    #     """
    #     if hasattr(self._to_invert, name):
    #         return getattr(self(), name)
    #     else:
    #         raise AttributeError

    # make this __call__? @property? get()? do()? __array__?
    def __call__(self) -> lnarray:
        """Get actual (pseudo)inverse

        Returns
        -------
        inverted
            The (pseudo)inverse of the `lnarray` whose `inv` this object is,
            stored as `self._inverted`.

        Notes
        -----
        If self._to_invert has not been (pseudo)inverted, it will compute the
        (pseudo)inverse first.
        Otherwise, it will use the stored value.
        """
        if self._inverted is None:
            self._invert()
        return self._inverted

    def __len__(self):
        return self.shape[0]

    def __str__(self) -> str:
        return str(self._to_invert) + '**(-1)'

    def __repr__(self) -> str:
        namelen = len(type(self).__name__)
        extra = len(type(self._to_invert).__name__) - namelen
        # len('pinvarray') == 8
        rep = repr(self._to_invert).replace("\n" + " " * extra,
                                            "\n" + " " * -extra)
        return "pinvarray" + rep[(extra + namelen):]

    def swapaxes(self, axis1, axis2) -> 'pinvarray':
        """Interchange two axes in a copy

        Parameters
        ----------
        axis1/axis2 : int
            First/Second axis.

        Returns
        -------
        a_swapped : ndarray
            For NumPy >= 1.10.0, if `a.pinv` is an ndarray, then new pinvarray
            containing a view of `a.pinv` is returned; otherwise a new array is
            created.
        """
        if axis1 % self.ndim in {self.ndim - 1, self.ndim - 2}:
            axis1 = (-3 - axis1) % self.ndim
        if axis2 % self.ndim in {self.ndim - 1, self.ndim - 2}:
            axis2 = (-3 - axis2) % self.ndim
        my_t = type(self)
        return my_t(self._to_invert.copy().swapaxes(axis1, axis2))

    @property
    def shape(self) -> Tuple[int, ...]:
        """Effective shape of pinvarray in matmul etc.
        """
        # Matrix operations are allowed with x.inv when allowed for x.t
        return self._to_invert.t.shape

    @property
    def ndim(self) -> int:
        """Number of dimensions
        """
        return self._to_invert.ndim

    @property
    def size(self) -> int:
        """Number of elements
        """
        return self._to_invert.size

    @property
    def dtype(self) -> np.dtype:
        """Data type
        """
        return self._to_invert.dtype

    @property
    def pinv(self) -> lnarray:
        """Uninverted matrix
        """
        return self._to_invert

    @property
    def t(self) -> 'pinvarray':
        """A copy of object, but view of data"""
        return pinvarray(self._to_invert.t)

    @property
    def h(self) -> 'pinvarray':
        """A copy of object, but view of data"""
        return pinvarray(self._to_invert.h)

    def copy(self, order='C', **kwds) -> 'pinvarray':
        """Copy data"""
        my_t = type(self)
        _to_invert = kwds.pop('_to_invert', None)
        if _to_invert is None:
            _to_invert = self._to_invert.copy(order=order)
        return my_t(_to_invert, **kwds)

    def _invert(self):
        """Actually perform (pseudo)inverse
        """
        if self.ndim < 2:
            # scalar or vector
            self._inverted = (self._to_invert
                              / np.linalg.norm(self._to_invert)**2)
        elif self.ndim >= 2:
            # pinv broadcasts
            self._inverted = np.linalg.pinv(self._to_invert)
        else:
            raise ValueError('Nothing to invert? ' + str(self._to_invert))


# =============================================================================
# Class: invarray
# =============================================================================


class invarray(pinvarray):
    """Lazy matrix inverse of `lnarray`.

    Does not actually perform the matrix inversion.
    It will use matrix division for matmul (@) with an `lnarray`.

    It is intended to be ephemeral, appearing in larger expressions rather than
    being stored in a variable.
    Use `invarray()` to get the actual inverse.

    Methods
    -------
    self() -> lnarray
        Returns the actual, concrete inverse, calculating it if it has
        not already been done.
    inv : lnarray
        Returns the original array that needed inverting.

    Notes
    -----
    It can also be multiplied and divided by a nonzero scalar or stack of
    scalars, i.e. `ndarray` with last two dimensions singletons.
    Actually divides/multiplies the pre-inversion object.
    It will also behave appropriately in the `(r)solve` functions from *this*
    package (not the `numpy` versions).

    *Any* other operation or attribute access would require actually
    performing the inversion and using that instead (except for `len`,
    `shape`, `size`, 'ndim`, `repr`, `str`, `t` and `inv`).

    It uses `gufuncs.solve`, `gufuncs.rsolve` for @ and `np.linalg.inv` for ().

    Examples
    --------
    >>> import numpy as np
    >>> import linalg as sp
    >>> x = sp.lnarray(np.random.rand(2, 3, 3))
    >>> y = sp.lnarray(np.random.rand(2, 3, 3))
    >>> z = x.inv @ y
    >>> w = x @ y.inv

    Raises
    ------
    LinAlgError
        If original matrix is not full rank.
    ValueError
        if original matrix is not square.

    See also
    --------
    `lnarray` : the array class used.
<<<<<<< HEAD
    `matldiv`, `matrdiv`
    `pinvarray` : class that provides an interface for matrix psudo-division.
=======
    `solve`, `rsolve`, `matldiv`, `matrdiv`
    `pinvarray` : class that provides another interface for matrix division.
>>>>>>> 535edcbf
    """
    # _ufunc_map[ufunc_in][arg1][arg2] -> ufunc_out, where:
    # ufunc_in = ufunc we were given
    # ar1/arg2 = is the first/second argument a pinvarray?
    # ufunc_out = ufunc to use instead
    _ufunc_map = {
        # a b, a b^-, a^- b, a^- b^-:
        gf.matmul: [[None, gf.rsolve], [gf.solve, gf.rmatmul]],
        # a^- b, a^- b^-, a^-- b, a^-- b^-
        gf.solve: [[None, gf.rmatmul], [gf.matmul, gf.rsolve]],
        # a b^-, a b^--, a^- b^-, a^- b^--
        gf.rsolve: [[None, gf.matmul], [gf.matmul, gf.solve]],
        # a*b, a*b^-, a^-*b, a^- * b^-
        np.multiply: [[None, gf.rtrue_divide], [np.true_divide, None]],
        # a/b, a/b^- a^-/b, a^-/b^-
        np.true_divide: [[None, None], [np.multiply, None]]
    }

    def __init__(self, to_invert: lnarray):
        super().__init__(to_invert)

        if to_invert.ndim < 2:
            msg = ("Array to be inverted must have ndim >= 2, "
                   + "but to_invert.ndim = {}. ".format(to_invert.ndim)
                   + "Must be a matrix, or stack of matrices.")
            raise ValueError(msg)

        if to_invert.shape[-1] != to_invert.shape[-2]:
            msg = ("Array to be inverted must be square "
                   + "but to_invert.shape = {}. ".format(to_invert.shape))
            raise ValueError(msg)

    @property
    def pinv(self) -> lnarray:
        """Uninverted matrix
        """
        raise TypeError('This is an invarray, not a pinvarray!')

    @property
    def inv(self) -> lnarray:
        """Uninverted matrix
        """
        return self._to_invert

    def _invert(self):
        """Actually perform inverse
        """
        if self.ndim >= 2 and self.shape[-2] == self.shape[-1]:
            # square
            self._inverted = np.linalg.inv(self._to_invert)
        else:
            raise ValueError('Nothing to invert? ' + str(self._to_invert))


# =============================================================================
# Class: lnmatrix
# =============================================================================


class lnmatrix(lnarray):
    """Matrix version of `lnarray` (Not recommended)

    This subclass of `lnarray` is solely meant for linear algebra.
    It just swaps matrix/elementwise multiplication and division.
    Note that there is no left-division.

    It is probably best to keep these objects ephemeral: keep them on the
    right-hand-side of assignments and convert back to `lnarrays` asap.
    Otherwise it could spread to the rest of the variables.
    As `lnmatrix` has higher array priority than `lnarray`, it can be highly
    contagious.

    Attributes
    ----------
    a : lnarray
        An `lnarray` view of the object.
    """
    def __new__(cls, input_array):
        # Input array is an already formed ndarray instance
        # We first cast to be our class type
        obj = np.asarray(input_array).view(cls)
        # Finally, we must return the newly created object:
        return obj

#    def __array_finalize__(self, obj):
#        # We are not adding any attributes
#        pass

    __array_priority__ = 2.

    __mul__ = lnarray.__matmul__
    __rmul__ = lnarray.__rmatmul__
    __imul__ = lnarray.__imatmul__
    __matmul__ = lnarray.__mul__
    __rmatmul__ = lnarray.__rmul__
    __imatmul__ = lnarray.__imul__
    (__truediv__,
     __rtruediv__,
     __itruediv__) = _mix._numeric_methods(la.matrdiv, 'matrdiv')

    @property
    def a(self) -> lnarray:
        """lnarray view
        """
        return self.view(lnarray)<|MERGE_RESOLUTION|>--- conflicted
+++ resolved
@@ -715,13 +715,8 @@
     See also
     --------
     `lnarray` : the array class used.
-<<<<<<< HEAD
-    `matldiv`, `matrdiv`
-    `pinvarray` : class that provides an interface for matrix psudo-division.
-=======
     `solve`, `rsolve`, `matldiv`, `matrdiv`
-    `pinvarray` : class that provides another interface for matrix division.
->>>>>>> 535edcbf
+    `pinvarray` : class that provides an interface for matrix pseudo-division.
     """
     # _ufunc_map[ufunc_in][arg1][arg2] -> ufunc_out, where:
     # ufunc_in = ufunc we were given
